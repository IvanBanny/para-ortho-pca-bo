--- conflicted
+++ resolved
@@ -1,31 +1,18 @@
 """A standard PCA-BO implementation."""
 
-from typing import Union, Callable, Optional
-import os
+from typing import Union, Callable, Optional, Dict, Any
 from time import perf_counter
 import numpy as np
 import torch
-from sklearn.preprocessing import StandardScaler
 from torch import Tensor
 from botorch.models import SingleTaskGP
 from botorch.models.transforms.input import Normalize
-<<<<<<< HEAD
-from botorch.acquisition.analytic import (
-    ExpectedImprovement,
-    LogExpectedImprovement,
-    ProbabilityOfImprovement,
-    UpperConfidenceBound,
-    AnalyticAcquisitionFunction
-)
-=======
->>>>>>> c78410ee
 from botorch.optim import optimize_acqf
 from botorch.models.transforms.outcome import Standardize
 from gpytorch.kernels import MaternKernel
 from sklearn.decomposition import PCA
 from ioh.iohcpp.problem import RealSingleObjective
 
-from Algorithms.utils.visualization_utils import Visualizer
 from Algorithms.utils.tqdm_write_stream import redirect_stdout_to_tqdm, restore_stdout
 from Algorithms.BayesianOptimization.AbstractBayesianOptimizer import AbstractBayesianOptimizer
 from Algorithms.BayesianOptimization.PEI import PenalizedExpectedImprovement
@@ -37,7 +24,7 @@
 
 
 class PCA_BO(AbstractBayesianOptimizer):
-    """PCA-assisted Bayesian Optimization implementation.
+    """PCA-assisted Bayesian Optimization implementation with GPU parallelization support.
 
     This class implements Bayesian Optimization with dimensionality reduction
     using Principal Component Analysis (PCA). It reduces the search space
@@ -50,11 +37,7 @@
         pca (PCA): The PCA transformer object.
         explained_variance_ratio (numpy.ndarray): Explained variance ratio of each component.
         __torch_config (dict): Configuration for the PyTorch operations.
-<<<<<<< HEAD
-        __acq_func (AnalyticAcquisitionFunction): The acquisition function.
-=======
         __parallel_optimizer (ParallelOptimizer): The parallel optimizer for multi-GPU processing.
->>>>>>> c78410ee
     """
 
     TIME_PROFILES = ["SingleTaskGP", "optimize_acqf", "pca"]
@@ -66,7 +49,7 @@
             n_components: int = 0,
             var_threshold: float = 0.95,
             random_seed: int = 43,
-            visualize: bool = False,
+            torch_config: Optional[Dict[str, Any]] = None,
             **kwargs
     ):
         """Initialize the PCA-BO optimizer with the given parameters.
@@ -78,7 +61,7 @@
                                         by var_threshold. Defaults to 0.
             var_threshold (float, optional): Variance threshold for selecting components. Defaults to 0.95.
             random_seed (int, optional): Random seed for reproducibility. Defaults to 43.
-            visualize (bool, optional): Whether to generate visualizations. Defaults to False.
+            torch_config (Dict[str, Any], optional): gpu configuration.
             **kwargs: Additional keyword arguments for the parent class.
         """
         # Call the superclass
@@ -86,22 +69,6 @@
 
         self.random_seed = random_seed
 
-<<<<<<< HEAD
-        # Check the defaults
-        device = torch.device("cuda" if torch.cuda.is_available() else "cpu")
-        dtype = torch.double
-        smoke_test = os.environ.get("SMOKE_TEST")
-
-        # Set up the main configuration
-        self.__torch_config = {
-            "device": device,
-            "dtype": dtype,
-            "SMOKE_TEST": smoke_test,
-            "BATCH_SIZE": 3 if not smoke_test else 2,
-            "NUM_RESTARTS": 10 if not smoke_test else 2,
-            "RAW_SAMPLES": 512 if not smoke_test else 32
-        }
-=======
         if torch_config is None:
             torch_config = {
                 "device": torch.device("cuda:0" if torch.cuda.is_available() else "cpu"),
@@ -128,7 +95,6 @@
 
         # Initialize parallel optimizer for multi-GPU processing
         self.__parallel_optimizer = None
->>>>>>> c78410ee
 
         # Set PCA parameters
         self.n_components = n_components
@@ -139,14 +105,6 @@
         self.component_matrix = None
         self.explained_variance_ratio = None
         self.reduced_space_dim_num = None
-
-        # Set up visualization
-        self.visualize = visualize
-        if self.visualize:
-            self.visualizer = Visualizer()
-            self.scaler = StandardScaler()
-            self.iteration = 0
-            self.obj_function = None
 
         # Variables for storing the transformed data
         self.__z_evals = []  # Transformed points in the reduced space
@@ -181,16 +139,6 @@
         if self._pbar is not None:
             self._pbar.update(self.n_DoE)
 
-        # Store the objective function for visualization if needed
-        if self.visualize:
-            self.obj_function = problem
-            self.iteration = 0
-
-            # Visualize initial design
-            X = np.vstack(self.x_evals)
-            y = np.array(self.f_evals).reshape(-1, 1)
-            self.visualizer.visualize_initial_design(X, y, self.dimension, self.bounds)
-
         # Start the optimization loop
         for cur_iteration in range(self.budget - self.n_DoE):
             if self.number_of_function_evaluations >= self.budget:
@@ -204,58 +152,24 @@
 
             new_z = self.optimize_acqf_and_get_observation()
 
-            # Visualize acquisition function if enabled
-            if self.visualize and hasattr(self, 'test_points') and hasattr(self, 'last_acquisition_values'):
-                z_array = np.vstack(self.__z_evals)
-                # Get the latest point index in the reduced space
-                latest_idx = len(self.__z_evals) - 1 if len(self.__z_evals) > 0 else None
-
-                # Project bounds to PCA space
-                pca_bounds = self._project_bounds_to_pca_space()
-
-                self.visualizer.visualize_acquisition(
-                    z_array,
-                    self.last_acquisition_values,
-                    cur_iteration,
-                    self.test_points,
-                    pca_bounds,
-                    latest_idx=latest_idx
-                )
-
-                # Visualize Gaussian Process model
-                y_array = np.array(self.f_evals).reshape(-1, 1)
-                # Use the same latest_idx as for the acquisition function
-                self.visualizer.visualize_gaussian_process(
-                    self.__model_obj,
-                    z_array,
-                    y_array,
-                    self.test_points,
-                    cur_iteration,
-                    pca_bounds,
-                    latest_idx=latest_idx
-                )
-
             # Transform the points back to the original space and evaluate
             for _, new_z_arr in enumerate(new_z):
                 if self.number_of_function_evaluations >= self.budget:
                     break
 
-                new_z_numpy = new_z_arr.detach().numpy().ravel()
+                # Convert tensor to numpy for processing
+                new_z_numpy = new_z_arr.cpu().detach().numpy().ravel()
 
                 # Transform the point from reduced space to original space
                 new_x_numpy = self._transform_point_to_original_space(new_z_numpy)
 
-                is_outside_bounds = not np.all(new_x_numpy >= self.bounds[:,0]) or not np.all(new_x_numpy <= self.bounds[:,1])
+                is_outside_bounds = (not np.all(new_x_numpy >= self.bounds[:, 0]) or
+                                     not np.all(new_x_numpy <= self.bounds[:, 1]))
                 # Ensure the point is within bounds
                 if is_outside_bounds:
                     if self.verbose:
-<<<<<<< HEAD
-                        print(f"Warning: PCA transformed point {new_x_numpy} was out of bounds, giving penalty")
-                #new_x_numpy = np.clip(new_x_numpy, self.bounds[:, 0], self.bounds[:, 1])
-=======
                         print(f"Warning: PCA transformed point {new_x_numpy} was out of bounds, clipping to bounds")
                     new_x_numpy = np.clip(new_x_numpy, self.bounds[:, 0], self.bounds[:, 1])
->>>>>>> c78410ee
 
                 # Append the new points to both spaces
                 self.x_evals.append(new_x_numpy)
@@ -274,23 +188,6 @@
 
             # Assign the new best
             self.assign_new_best()
-
-            # Visualize optimization progress if enabled
-            # Visualize PCA step if enabled
-            if self.visualize and self.dimension == 2:
-                X = np.vstack(self.x_evals)
-                weights = self._calculate_weights()
-                # Get the latest point index
-                latest_idx = len(self.x_evals) - 1 if len(self.x_evals) > 0 else None
-                self.visualizer.visualize_pca_step(X, self.f_evals, self.data_mean, self.component_matrix, self.scaler,
-                                                   weights, self.obj_function,
-                                                   cur_iteration, None, latest_idx=latest_idx)
-            if self.visualize:
-                self.visualizer.visualize_optimization_progress(
-                    self.f_evals,
-                    cur_iteration,
-                    self.maximization
-                )
 
             # Print best to screen if verbose
             if self.verbose:
@@ -301,9 +198,6 @@
                     flush=True
                 )
 
-        if self.visualize:
-            self.visualizer.save_all_animations()
-
         if self.verbose:
             print("Optimization Process finalized!")
 
@@ -371,10 +265,6 @@
         # Apply the weights
         # Note: applying a square root here, which makes more sense, but isn't mentioned in the original paper
         weighted_X = X_centered * np.sqrt(weights[:, np.newaxis])
-
-        if self.visualize and X.shape[1] == 2:  # Only visualize for 2D problems
-            self.visualizer.visualize_weighted_transform(X, weights, self.pca)
-
 
         # Add a small amount of noise to avoid numerical issues
         noise = np.random.normal(0, 1e-8, size=weighted_X.shape)
@@ -459,15 +349,15 @@
             z_bounds = np.vstack([-np.ones(self.pca.n_components_),
                                   np.ones(self.pca.n_components_)]).T
 
-        # Convert bounds array to Torch
-        bounds_torch = torch.from_numpy(z_bounds.transpose()).double()
-
-        # Convert the initial values to Torch Tensors
+        # Convert bounds array to Torch and move to device
+        bounds_torch = torch.from_numpy(z_bounds.transpose()).to(device=self.device, dtype=self.dtype)
+
+        # Convert the initial values to Torch Tensors and move to device
         train_z = np.array(self.__z_evals).reshape((-1, len(self.__z_evals[0])))
-        train_z = torch.from_numpy(train_z).double()
+        train_z = torch.from_numpy(train_z).to(device=self.device, dtype=self.dtype)
 
         train_obj = np.array(self.f_evals).reshape((-1, 1))
-        train_obj = torch.from_numpy(train_obj).double()
+        train_obj = torch.from_numpy(train_obj).to(device=self.device, dtype=self.dtype)
 
         start_time = perf_counter()
         self.__model_obj = SingleTaskGP(
@@ -490,7 +380,7 @@
         """
         if not self.__z_evals:
             # If no points in reduced space yet, return a random point
-            return torch.from_numpy(np.random.randn(1, 1)).double()
+            return torch.randn(1, 1, device=self.device, dtype=self.dtype)
 
         # Get bounds for the reduced space
         z_array = np.vstack(self.__z_evals)
@@ -510,35 +400,8 @@
                 z_bounds[i, 0] = mid - min_range / 2
                 z_bounds[i, 1] = mid + min_range / 2
 
-        # Convert to torch tensor
-        bounds_torch = torch.from_numpy(z_bounds.transpose()).double()
-
-        # Create a grid of test points for visualization if enabled
-        if self.visualize:
-            if z_array.shape[1] == 1:
-                # For 1D, create a line
-                test_x = np.linspace(z_bounds[0, 0], z_bounds[0, 1], 100).reshape(-1, 1)
-            else:
-                # For 2D or higher, create a grid or sample points
-                if z_array.shape[1] == 2:
-                    # For 2D, create a grid
-                    x = np.linspace(z_bounds[0, 0], z_bounds[0, 1], 20)
-                    y = np.linspace(z_bounds[1, 0], z_bounds[1, 1], 20)
-                    xx, yy = np.meshgrid(x, y)
-                    test_x = np.column_stack((xx.ravel(), yy.ravel()))
-                else:
-                    # For higher dimensions, use Latin Hypercube Sampling
-                    from pyDOE import lhs
-                    test_x = lhs(z_array.shape[1], samples=400)
-                    # Scale to bounds
-                    for i in range(z_array.shape[1]):
-                        test_x[:, i] = z_bounds[i, 0] + test_x[:, i] * (z_bounds[i, 1] - z_bounds[i, 0])
-
-            self.test_points = torch.tensor(test_x, dtype=torch.float32)
-
-            # Evaluate acquisition function at test points
-            with torch.no_grad():
-                self.last_acquisition_values = self.acquisition_function(self.test_points.unsqueeze(-2)).numpy()
+        # Convert to torch tensor and move to device
+        bounds_torch = torch.from_numpy(z_bounds.transpose()).to(device=self.device, dtype=self.dtype)
 
         # Define the function to transform points from reduced space to original space
         def pca_transform_fn(z):
@@ -578,15 +441,10 @@
         candidates, _ = optimize_acqf(
             acq_function=acq_function,
             bounds=bounds_torch,
-            q=1,  # self.__torch_config['BATCH_SIZE'],
+            q=self.__torch_config['BATCH_SIZE'],
             num_restarts=self.__torch_config['NUM_RESTARTS'],
-<<<<<<< HEAD
-            raw_samples=self.__torch_config['RAW_SAMPLES'],  # Used for initialization heuristic
-            options={"batch_limit": 5, "maxiter": 200},
-=======
             raw_samples=self.__torch_config['RAW_SAMPLES'],
             options={"batch_limit": 5, "maxiter": 500}
->>>>>>> c78410ee
         )
         self.timing_logs["optimize_acqf"].append(perf_counter() - start_time)
 
@@ -606,16 +464,6 @@
         self.pca = None
         self.explained_variance_ratio = None
 
-        # Reset visualization-related attributes if visualization is enabled
-        if hasattr(self, 'visualize') and self.visualize:
-            self.visualizer = Visualizer()
-            self.scaler = StandardScaler()
-            self.iteration = 0
-            if hasattr(self, 'test_points'):
-                delattr(self, 'test_points')
-            if hasattr(self, 'last_acquisition_values'):
-                delattr(self, 'last_acquisition_values')
-
     @property
     def torch_config(self) -> dict:
         """Get the torch configuration."""
