--- conflicted
+++ resolved
@@ -50,14 +50,13 @@
                 dimension=dimensions,  # The problem's dimension
             )
 
-            problem.attach_logger(logger)
+problem.attach_logger(logger)
 
 
             # Set up the Vanilla BO or PCA_BO
-            budget = min(150, 30 * problem.meta_data.n_variables)
+            budget = min(200, 50 * problem.meta_data.n_variables)
             n_DoE = 3 * problem.meta_data.n_variables
 
-<<<<<<< HEAD
             if bo_variant == "vanilla":
                 optimizer = Vanilla_BO(
                     budget=budget,
@@ -84,25 +83,6 @@
 
             # Run the optimization loop
             optimizer(problem=problem)
-=======
-acquisition_function = "expected_improvement"
-
-# Set up the Vanilla BO
-optimizer = Vanilla_BO(
-    budget=min(200, 50*problem.meta_data.n_variables),
-    n_DoE=3*problem.meta_data.n_variables,
-    acquisition_function=acquisition_function,  # "probability_of_improvement", "upper_confidence_bound"
-    random_seed=45,
-    maximisation=False,
-    verbose=True,  # Print the best result-so-far
-    DoE_parameters={'criterion': "center", 'iterations': 1000}
-)
-
-logger.watch(optimizer, acquisition_function)
-
-# Run the optimization loop
-optimizer(problem=problem, bounds=np.ones(problem.meta_data.n_variables))
->>>>>>> 00bf0058
 
             # Compare the distance from optimum and regret of the optimizer at the end
             print("The distance from optimum is: ", norm(problem.state.current_best.x-problem.optimum.x))
