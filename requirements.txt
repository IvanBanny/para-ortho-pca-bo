--- conflicted
+++ resolved
@@ -1,4 +1,18 @@
-<<<<<<< HEAD
+numpy
+torch
+pyDOE
+scikit-learn
+gpytorch
+botorch
+ioh
+iohinspector
+pandas
+matplotlib
+seaborn
+polars
+tqdm
+pillow
+
 numpy==1.26.4
 torch==2.6.0
 pyDOE==0.3.8
@@ -13,21 +27,4 @@
 polars==1.27.0
 tqdm==4.67.1
 imageio==2.37.0
-matplotlib
-=======
-numpy
-torch
-pyDOE
-scikit-learn
-gpytorch
-botorch
-ioh
-iohinspector
-pandas
-matplotlib
-seaborn
-polars
-tqdm
-pillow
-wandb
->>>>>>> 9750fe3c
+matplotlib